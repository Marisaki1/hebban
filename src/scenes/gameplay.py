--- conflicted
+++ resolved
@@ -1,9 +1,5 @@
 """
-<<<<<<< HEAD
 Fixed gameplay scene with proper character loading and game over handling
-=======
-Fixed gameplay scene with proper game over handling
->>>>>>> 0e98537e
 """
 
 import arcade
@@ -16,11 +12,7 @@
 from src.ui.hud import HUD
 
 class GameplayScene(Scene):
-<<<<<<< HEAD
     """Main gameplay scene with FIXED character loading and game over handling"""
-=======
-    """Main gameplay scene with fixed game over handling"""
->>>>>>> 0e98537e
     
     def __init__(self, director, input_manager):
         super().__init__(director)
@@ -61,8 +53,7 @@
         self.enemies_defeated = 0
         self.enemies_per_wave = 5
         self.current_wave = 1
-        
-<<<<<<< HEAD
+ 
         # FIXED: Single callback tracking to prevent multiple schedules
         self.game_over_callback_scheduled = False
         
@@ -72,19 +63,6 @@
         self.game_over = False
         self.game_over_processed = False
         self.game_over_callback_scheduled = False
-=======
-        # Scheduled callback tracking
-        self.scheduled_callbacks = []
-        
-    def on_enter(self):
-        """Setup gameplay scene"""
-        # Clear any existing callbacks
-        self.clear_scheduled_callbacks()
-        
-        # Reset game state
-        self.game_over = False
-        self.game_over_processed = False
->>>>>>> 0e98537e
         self.victory = False
         
         # Create cameras
@@ -342,11 +320,7 @@
         
     def check_game_conditions(self):
         """Check for win/lose conditions"""
-<<<<<<< HEAD
         # FIXED: Check player death (only process once)
-=======
-        # Check player death (only process once)
->>>>>>> 0e98537e
         if self.player.health <= 0 and not self.game_over_processed:
             self.handle_game_over()
             return
@@ -360,21 +334,13 @@
             self.player.take_damage(self.player.health)
             
     def handle_game_over(self):
-<<<<<<< HEAD
         """FIXED: Handle game over (called only once)"""
         if self.game_over_processed or self.game_over_callback_scheduled:
-=======
-        """Handle game over (called only once)"""
-        if self.game_over_processed:
->>>>>>> 0e98537e
             return
             
         self.game_over = True
         self.game_over_processed = True
-<<<<<<< HEAD
         self.game_over_callback_scheduled = True
-=======
->>>>>>> 0e98537e
         
         # Save progress before game over
         self.save_game_progress()
@@ -383,19 +349,11 @@
             self.sound_manager.stop_music()
             self.sound_manager.play_sfx("game_over")
             
-<<<<<<< HEAD
         # FIXED: Schedule return to main menu only once
         def return_to_menu(dt):
             self.director.change_scene('main_menu')
             
         arcade.schedule(return_to_menu, 3.0)
-=======
-        # Schedule return to main menu (only once)
-        def return_to_menu(dt):
-            self.director.change_scene('main_menu')
-            
-        self.schedule_callback(return_to_menu, 3.0)
->>>>>>> 0e98537e
         print("Game Over - Returning to main menu in 3 seconds")
         
     def save_game_progress(self):
@@ -436,11 +394,7 @@
         def spawn_next(dt):
             self.spawn_next_wave()
             
-<<<<<<< HEAD
         arcade.schedule(spawn_next, 3.0)
-=======
-        self.schedule_callback(spawn_next, 3.0)
->>>>>>> 0e98537e
         
     def spawn_next_wave(self):
         """Spawn next wave of enemies"""
